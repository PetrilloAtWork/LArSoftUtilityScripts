--- conflicted
+++ resolved
@@ -415,8 +415,7 @@
 		# experiment?
 		if [[ -z "$ExperimentTry" ]]; then
 			for TestName in "$DirName" "$DirRealName" ; do
-<<<<<<< HEAD
-				case "${TestName^^}" in
+				case "$(UpperCaseVariable TestName)" in
 					( 'DUNE' | 'LBNE' )
 						ExperimentTry='DUNE'
 						DBGN 1 "  => experiment might be: '${ExperimentTry}'"
@@ -424,11 +423,6 @@
 						;;
 					( 'LAR1ND' | 'SBND' )
 						ExperimentTry='SBND'
-=======
-				case "$(UpperCaseVariable TestName)" in
-					( 'LBNE' )
-						ExperimentTry='LBNE'
->>>>>>> c2cbb746
 						DBGN 1 "  => experiment might be: '${ExperimentTry}'"
 						continue 2
 						;;
@@ -548,16 +542,6 @@
 
 DBGN 2 "Formatting: '${Format}'"
 declare Output="$Format"
-<<<<<<< HEAD
-Output="$(sed -e "s/\(^\|[^${ItemTag}]\)${VersionFormat}/\1${LArSoftVersion}/g" <<< "$Output")"
-Output="$(sed -e "s/\(^\|[^${ItemTag}]\)${QualifiersFormat}/\1${LArSoftQualifiers//_/:}/g" <<< "$Output")"
-Output="$(sed -e "s/\(^\|[^${ItemTag}]\)${QualifiersInPathFormat}/\1${LArSoftQualifiers//:/_}/g" <<< "$Output")"
-Output="$(sed -e "s/\(^\|[^${ItemTag}]\)${ExperimentFormat}/\1${Experiment}/g" <<< "$Output")"
-Output="$(sed -e "s/\(^\|[^${ItemTag}]\)${RealPackageVersionFormat}/\1${RealLeadingPackageVersion}/g" <<< "$Output")"
-Output="$(sed -e "s/\(^\|[^${ItemTag}]\)${PackageVersionFormat}/\1${LeadingPackageVersion}/g" <<< "$Output")"
-Output="$(sed -e "s/\(^\|[^${ItemTag}]\)${LeadingPackageFormat}/\1${LeadingPackage}/g" <<< "$Output")"
-Output="$(sed -e "s/${ItemTag}${ItemTag}/${ItemTag}/g" <<< "$Output")"
-=======
 Output="$(sed "$PLATFORM_SED_REGEXOPT" "s/(^|[^${ItemTag}])${VersionFormat}/\1${LArSoftVersion}/g" <<< "$Output")"
 Output="$(sed "$PLATFORM_SED_REGEXOPT" "s/(^|[^${ItemTag}])${QualifiersFormat}/\1${LArSoftQualifiers//_/:}/g" <<< "$Output")"
 Output="$(sed "$PLATFORM_SED_REGEXOPT" "s/(^|[^${ItemTag}])${QualifiersInPathFormat}/\1${LArSoftQualifiers//:/_}/g" <<< "$Output")"
@@ -566,5 +550,4 @@
 Output="$(sed "$PLATFORM_SED_REGEXOPT" "s/(^|[^${ItemTag}])${PackageVersionFormat}/\1${LeadingPackageVersion}/g" <<< "$Output")"
 Output="$(sed "$PLATFORM_SED_REGEXOPT" "s/(^|[^${ItemTag}])${LeadingPackageFormat}/\1${LeadingPackage}/g" <<< "$Output")"
 Output="$(sed "$PLATFORM_SED_REGEXOPT" "s/${ItemTag}${ItemTag}/${ItemTag}/g" <<< "$Output")"
->>>>>>> c2cbb746
 printf "$Output"